--- conflicted
+++ resolved
@@ -1,10 +1,6 @@
 [package]
 name = "image"
-<<<<<<< HEAD
-version = "0.21.0"
-=======
 version = "0.20.1"
->>>>>>> bc6459eb
 license = "MIT"
 description = "Imaging library written in Rust. Provides basic filters and decoders for the most common image formats."
 authors = [

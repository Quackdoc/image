--- conflicted
+++ resolved
@@ -53,11 +53,7 @@
 glob = "0.2.10"
 
 [features]
-<<<<<<< HEAD
-default = ["gif_codec", "jpeg", "ico", "png_codec", "pnm", "ppm", "tga", "tiff", "webp", "bmp", "hdr", "jpeg_rayon"]
-=======
-default = ["gif_codec", "jpeg", "ico", "png_codec", "pnm", "ppm", "tga", "tiff", "webp", "bmp", "hdr", "dxt"]
->>>>>>> 0dc73bea
+default = ["gif_codec", "jpeg", "ico", "png_codec", "pnm", "ppm", "tga", "tiff", "webp", "bmp", "hdr", "dxt", "jpeg_rayon"]
 
 gif_codec = ["gif"]
 ico = ["bmp", "png_codec"]
@@ -70,10 +66,7 @@
 webp = []
 bmp = []
 hdr = ["scoped_threadpool"]
-<<<<<<< HEAD
+dxt = []
 jpeg_rayon = ["jpeg-decoder/rayon"]
-=======
-dxt = []
->>>>>>> 0dc73bea
 
 benchmarks = []
use num_traits::{NumCast, ToPrimitive, Zero};
use std::ops::{Index, IndexMut};

use crate::buffer::Pixel;
use crate::traits::Primitive;

/// An enumeration over supported color types and bit depths
#[derive(Copy, PartialEq, Eq, Debug, Clone, Hash)]
pub enum ColorType {
    /// Pixel is 8-bit luminance
    L8,
    /// Pixel is 8-bit luminance with an alpha channel
    La8,
    /// Pixel contains 8-bit R, G and B channels
    Rgb8,
    /// Pixel is 8-bit RGB with an alpha channel
    Rgba8,

    /// Pixel is 16-bit luminance
    L16,
    /// Pixel is 16-bit luminance with an alpha channel
    La16,
    /// Pixel is 16-bit RGB
    Rgb16,
    /// Pixel is 16-bit RGBA
    Rgba16,

    /// Pixel contains 8-bit B, G and R channels
    Bgr8,
    /// Pixel is 8-bit BGR with an alpha channel
    Bgra8,

    #[doc(hidden)]
    __Nonexhaustive,
}

impl ColorType {
    /// Returns the number of bytes contained in a pixel of `ColorType` ```c```
    pub fn bytes_per_pixel(self) -> u8 {
        match self {
            ColorType::L8 => 1,
            ColorType::L16 | ColorType::La8 => 2,
            ColorType::Rgb8 | ColorType::Bgr8 => 3,
            ColorType::Rgba8 | ColorType::Bgra8 | ColorType::La16 => 4,
            ColorType::Rgb16 => 6,
            ColorType::Rgba16 => 8,
            ColorType::__Nonexhaustive => unreachable!(),
        }
    }

    /// Returns the number of bits contained in a pixel of `ColorType` ```c``` (which will always be
    /// a multiple of 8).
    pub fn bits_per_pixel(self) -> u16 {
        <u16 as From<u8>>::from(self.bytes_per_pixel()) * 8
    }

    /// Returns the number of color channels that make up this pixel
    pub fn channel_count(self) -> u8 {
        let e: ExtendedColorType = self.into();
        e.channel_count()
    }
}

/// An enumeration of color types encountered in image formats.
///
/// This is not exhaustive over all existing image formats but should be granular enough to allow
/// round tripping of decoding and encoding as much as possible. The variants will be extended as
/// necessary to enable this.
///
/// Another purpose is to advise users of a rough estimate of the accuracy and effort of the
/// decoding from and encoding to such an image format.
#[derive(Copy, PartialEq, Eq, Debug, Clone, Hash)]
pub enum ExtendedColorType {
    L1,
    La1,
    Rgb1,
    Rgba1,
    L2,
    La2,
    Rgb2,
    Rgba2,
    L4,
    La4,
    Rgb4,
    Rgba4,
    L8,
    La8,
    Rgb8,
    Rgba8,
    L16,
    La16,
    Rgb16,
    Rgba16,
    Bgr8,
    Bgra8,

    /// Pixel is of unknown color type with the specified bits per pixel. This can apply to pixels
    /// which are associated with an external palette. In that case, the pixel value is an index
    /// into the palette.
    Unknown(u8),

    #[doc(hidden)]
    __Nonexhaustive,
}

impl ExtendedColorType {
    /// Get the number of channels for colors of this type.
    ///
    /// Note that the `Unknown` variant returns a value of `1` since pixels can only be treated as
    /// an opaque datum by the library.
    pub fn channel_count(self) -> u8 {
        match self {
            ExtendedColorType::L1 |
            ExtendedColorType::L2 |
            ExtendedColorType::L4 |
            ExtendedColorType::L8 |
            ExtendedColorType::L16 |
            ExtendedColorType::Unknown(_) => 1,
            ExtendedColorType::La1 |
            ExtendedColorType::La2 |
            ExtendedColorType::La4 |
            ExtendedColorType::La8 |
            ExtendedColorType::La16 => 2,
            ExtendedColorType::Rgb1 |
            ExtendedColorType::Rgb2 |
            ExtendedColorType::Rgb4 |
            ExtendedColorType::Rgb8 |
            ExtendedColorType::Rgb16 |
            ExtendedColorType::Bgr8 => 3,
            ExtendedColorType::Rgba1 |
            ExtendedColorType::Rgba2 |
            ExtendedColorType::Rgba4 |
            ExtendedColorType::Rgba8 |
            ExtendedColorType::Rgba16 |
            ExtendedColorType::Bgra8 => 4,
            ExtendedColorType::__Nonexhaustive => unreachable!(),
        }
    }
}
impl From<ColorType> for ExtendedColorType {
    fn from(c: ColorType) -> Self {
        match c {
            ColorType::L8 => ExtendedColorType::L8,
            ColorType::La8 => ExtendedColorType::La8,
            ColorType::Rgb8 => ExtendedColorType::Rgb8,
            ColorType::Rgba8 => ExtendedColorType::Rgba8,
            ColorType::L16 => ExtendedColorType::L16,
            ColorType::La16 => ExtendedColorType::La16,
            ColorType::Rgb16 => ExtendedColorType::Rgb16,
            ColorType::Rgba16 => ExtendedColorType::Rgba16,
            ColorType::Bgr8 => ExtendedColorType::Bgr8,
            ColorType::Bgra8 => ExtendedColorType::Bgra8,
            ColorType::__Nonexhaustive => unreachable!(),
        }
    }
}

macro_rules! define_colors {
    {$(
        $ident:ident,
        $channels: expr,
        $alphas: expr,
        $interpretation: expr,
        $color_type_u8: expr,
        $color_type_u16: expr,
        #[$doc:meta];
    )*} => {

$( // START Structure definitions

#[$doc]
#[derive(PartialEq, Eq, Clone, Debug, Copy, Hash)]
#[repr(C)]
#[allow(missing_docs)]
pub struct $ident<T: Primitive> (pub [T; $channels]);

impl<T: Primitive + 'static> Pixel for $ident<T> {
    type Subpixel = T;

    const CHANNEL_COUNT: u8 = $channels;

    const COLOR_MODEL: &'static str = $interpretation;

<<<<<<< HEAD
    const COLOR_TYPE: ColorType =
        [$color_type_u8, $color_type_u16][(std::mem::size_of::<T>() > 1) as usize];
=======
    const COLOR_TYPE: ColorType = ColorType::$color_type(mem::size_of::<T>() as u8 * 8);
>>>>>>> cf0cb54e

    #[inline(always)]
    fn channels(&self) -> &[T] {
        &self.0
    }
    #[inline(always)]
    fn channels_mut(&mut self) -> &mut [T] {
        &mut self.0
    }

    fn channels4(&self) -> (T, T, T, T) {
        const CHANNELS: usize = $channels;
        let mut channels = [T::max_value(); 4];
        channels[0..CHANNELS].copy_from_slice(&self.0);
        (channels[0], channels[1], channels[2], channels[3])
    }

    fn from_channels(a: T, b: T, c: T, d: T,) -> $ident<T> {
        const CHANNELS: usize = $channels;
        *<$ident<T> as Pixel>::from_slice(&[a, b, c, d][..CHANNELS])
    }

    fn from_slice(slice: &[T]) -> &$ident<T> {
        assert_eq!(slice.len(), $channels);
        unsafe { &*(slice.as_ptr() as *const $ident<T>) }
    }
    fn from_slice_mut(slice: &mut [T]) -> &mut $ident<T> {
        assert_eq!(slice.len(), $channels);
        unsafe { &mut *(slice.as_ptr() as *mut $ident<T>) }
    }

    fn to_rgb(&self) -> Rgb<T> {
        let mut pix = Rgb([Zero::zero(), Zero::zero(), Zero::zero()]);
        pix.from_color(self);
        pix
    }

    fn to_bgr(&self) -> Bgr<T> {
        let mut pix = Bgr([Zero::zero(), Zero::zero(), Zero::zero()]);
        pix.from_color(self);
        pix
    }

    fn to_rgba(&self) -> Rgba<T> {
        let mut pix = Rgba([Zero::zero(), Zero::zero(), Zero::zero(), Zero::zero()]);
        pix.from_color(self);
        pix
    }

    fn to_bgra(&self) -> Bgra<T> {
        let mut pix = Bgra([Zero::zero(), Zero::zero(), Zero::zero(), Zero::zero()]);
        pix.from_color(self);
        pix
    }

    fn to_luma(&self) -> Luma<T> {
        let mut pix = Luma([Zero::zero()]);
        pix.from_color(self);
        pix
    }

    fn to_luma_alpha(&self) -> LumaA<T> {
        let mut pix = LumaA([Zero::zero(), Zero::zero()]);
        pix.from_color(self);
        pix
    }

    fn map<F>(& self, f: F) -> $ident<T> where F: FnMut(T) -> T {
        let mut this = (*self).clone();
        this.apply(f);
        this
    }

    fn apply<F>(&mut self, mut f: F) where F: FnMut(T) -> T {
        for v in &mut self.0 {
            *v = f(*v)
        }
    }

    fn map_with_alpha<F, G>(&self, f: F, g: G) -> $ident<T> where F: FnMut(T) -> T, G: FnMut(T) -> T {
        let mut this = (*self).clone();
        this.apply_with_alpha(f, g);
        this
    }

    fn apply_with_alpha<F, G>(&mut self, mut f: F, mut g: G) where F: FnMut(T) -> T, G: FnMut(T) -> T {
        const ALPHA: usize = $channels - $alphas;
        for v in self.0[..ALPHA].iter_mut() {
            *v = f(*v)
        }
        // The branch of this match is `const`. This way ensures that no subexpression fails the
        // `const_err` lint (the expression `self.0[ALPHA]` would).
        if let Some(v) = self.0.get_mut(ALPHA) {
            *v = g(*v)
        }
    }

    fn map2<F>(&self, other: &Self, f: F) -> $ident<T> where F: FnMut(T, T) -> T {
        let mut this = (*self).clone();
        this.apply2(other, f);
        this
    }

    fn apply2<F>(&mut self, other: &$ident<T>, mut f: F) where F: FnMut(T, T) -> T {
        for (a, &b) in self.0.iter_mut().zip(other.0.iter()) {
            *a = f(*a, b)
        }
    }

    fn invert(&mut self) {
        Invert::invert(self)
    }

    fn blend(&mut self, other: &$ident<T>) {
        Blend::blend(self, other)
    }
}

impl<T: Primitive> Index<usize> for $ident<T> {
    type Output = T;
    #[inline(always)]
    fn index(&self, _index: usize) -> &T {
        &self.0[_index]
    }
}

impl<T: Primitive> IndexMut<usize> for $ident<T> {
    #[inline(always)]
    fn index_mut(&mut self, _index: usize) -> &mut T {
        &mut self.0[_index]
    }
}

impl<T: Primitive + 'static> From<[T; $channels]> for $ident<T> {
    fn from(c: [T; $channels]) -> Self {
        Self(c)
    }
}

)* // END Structure definitions

    }
}

define_colors! {
    Rgb, 3, 0, "RGB", ColorType::Rgb8, ColorType::Rgb16, #[doc = "RGB colors"];
    Bgr, 3, 0, "BGR", ColorType::Bgr8, ColorType::Bgr8, #[doc = "BGR colors"];
    Luma, 1, 0, "Y", ColorType::L8, ColorType::L16, #[doc = "Grayscale colors"];
    Rgba, 4, 1, "RGBA", ColorType::Rgba8, ColorType::Rgba16, #[doc = "RGB colors + alpha channel"];
    Bgra, 4, 1, "BGRA", ColorType::Bgra8, ColorType::Bgra8, #[doc = "BGR colors + alpha channel"];
    LumaA, 2, 1, "YA", ColorType::La8, ColorType::La16, #[doc = "Grayscale colors + alpha channel"];
}

/// Provides color conversions for the different pixel types.
pub trait FromColor<Other> {
    /// Changes `self` to represent `Other` in the color space of `Self`
    fn from_color(&mut self, _: &Other);
}

// Self->Self: just copy
impl<A: Copy> FromColor<A> for A {
    fn from_color(&mut self, other: &A) {
        *self = *other;
    }
}

/// Copy-based conversions to target pixel types using `FromColor`.
// FIXME: this trait should be removed and replaced with real color space models
// rather than assuming sRGB.
pub(crate) trait IntoColor<Other> {
    /// Constructs a pixel of the target type and converts this pixel into it.
    fn into_color(&self) -> Other;
}

impl<O, S> IntoColor<O> for S
where
    O: Pixel + FromColor<S> {
    fn into_color(&self) -> O {
        // Note we cannot use Pixel::CHANNELS_COUNT here to directly construct
        // the pixel due to a current bug/limitation of consts.
        let mut pix = O::from_channels(Zero::zero(), Zero::zero(), Zero::zero(), Zero::zero());
        pix.from_color(self);
        pix
    }
}

/// Coefficients to transform from sRGB to a CIE Y (luminance) value.
const SRGB_LUMA: [f32; 3] = [0.2126, 0.7152, 0.0722];

#[inline]
fn rgb_to_luma<T: Primitive>(rgb: &[T]) -> T {
    let l = SRGB_LUMA[0] * rgb[0].to_f32().unwrap()
        + SRGB_LUMA[1] * rgb[1].to_f32().unwrap()
        + SRGB_LUMA[2] * rgb[2].to_f32().unwrap();
    NumCast::from(l).unwrap()
}

#[inline]
fn bgr_to_luma<T: Primitive>(bgr: &[T]) -> T {
    let l = SRGB_LUMA[0] * bgr[2].to_f32().unwrap()
        + SRGB_LUMA[1] * bgr[1].to_f32().unwrap()
        + SRGB_LUMA[2] * bgr[0].to_f32().unwrap();
    NumCast::from(l).unwrap()
}

#[inline]
fn downcast_channel(c16: u16) -> u8 {
    NumCast::from(c16.to_u64().unwrap() >> 8).unwrap()
}

#[inline]
fn upcast_channel(c8: u8) -> u16 {
    NumCast::from(c8.to_u64().unwrap() << 8).unwrap()
}


// `FromColor` for Luma

impl<T: Primitive + 'static> FromColor<Rgba<T>> for Luma<T> {
    fn from_color(&mut self, other: &Rgba<T>) {
        let gray = self.channels_mut();
        let rgba = other.channels();
        gray[0] = rgb_to_luma(rgba);
    }
}

impl<T: Primitive + 'static> FromColor<Bgra<T>> for Luma<T> {
    fn from_color(&mut self, other: &Bgra<T>) {
        let gray = self.channels_mut();
        let bgra = other.channels();
        gray[0] = bgr_to_luma(bgra);
    }
}

impl<T: Primitive + 'static> FromColor<Rgb<T>> for Luma<T> {
    fn from_color(&mut self, other: &Rgb<T>) {
        let gray = self.channels_mut();
        let rgb = other.channels();
        gray[0] = rgb_to_luma(rgb);
    }
}

impl<T: Primitive + 'static> FromColor<Bgr<T>> for Luma<T> {
    fn from_color(&mut self, other: &Bgr<T>) {
        let gray = self.channels_mut();
        let bgr = other.channels();
        gray[0] = bgr_to_luma(bgr);
    }
}

impl<T: Primitive + 'static> FromColor<LumaA<T>> for Luma<T> {
    fn from_color(&mut self, other: &LumaA<T>) {
        self.channels_mut()[0] = other.channels()[0]
    }
}


impl FromColor<Rgba<u16>> for Luma<u8> {
    fn from_color(&mut self, other: &Rgba<u16>) {
        let gray = self.channels_mut();
        let rgb = other.channels();
        let l = rgb_to_luma(rgb);
        gray[0] = downcast_channel(l);
    }
}

impl FromColor<Rgb<u16>> for Luma<u8> {
    fn from_color(&mut self, other: &Rgb<u16>) {
        let gray = self.channels_mut();
        let rgb = other.channels();
        let l = rgb_to_luma(rgb);
        gray[0] = downcast_channel(l);
    }
}

impl FromColor<Luma<u16>> for Luma<u8> {
    fn from_color(&mut self, other: &Luma<u16>) {
        let l = other.channels()[0];
        self.channels_mut()[0] = downcast_channel(l);
    }
}

impl FromColor<Luma<u8>> for Luma<u16> {
    fn from_color(&mut self, other: &Luma<u8>) {
        let l = other.channels()[0];
        self.channels_mut()[0] = upcast_channel(l);
    }
}

impl FromColor<LumaA<u16>> for Luma<u8> {
    fn from_color(&mut self, other: &LumaA<u16>) {
        let l = other.channels()[0];
        self.channels_mut()[0] = downcast_channel(l);
    }
}


// `FromColor` for LumaA

impl<T: Primitive + 'static> FromColor<Rgba<T>> for LumaA<T> {
    fn from_color(&mut self, other: &Rgba<T>) {
        let gray_a = self.channels_mut();
        let rgba = other.channels();
        gray_a[0] = rgb_to_luma(rgba);
        gray_a[1] = rgba[3];
    }
}

impl<T: Primitive + 'static> FromColor<Bgra<T>> for LumaA<T> {
    fn from_color(&mut self, other: &Bgra<T>) {
        let gray_a = self.channels_mut();
        let bgra = other.channels();
        gray_a[0] = bgr_to_luma(bgra);
        gray_a[1] = bgra[3];
    }
}

impl<T: Primitive + 'static> FromColor<Rgb<T>> for LumaA<T> {
    fn from_color(&mut self, other: &Rgb<T>) {
        let gray_a = self.channels_mut();
        let rgb = other.channels();
        gray_a[0] = rgb_to_luma(rgb);
        gray_a[1] = T::max_value();
    }
}

impl<T: Primitive + 'static> FromColor<Bgr<T>> for LumaA<T> {
    fn from_color(&mut self, other: &Bgr<T>) {
        let gray_a = self.channels_mut();
        let bgr = other.channels();
        gray_a[0] = bgr_to_luma(bgr);
        gray_a[1] = T::max_value();
    }
}

impl<T: Primitive + 'static> FromColor<Luma<T>> for LumaA<T> {
    fn from_color(&mut self, other: &Luma<T>) {
        let gray_a = self.channels_mut();
        gray_a[0] = other.channels()[0];
        gray_a[1] = T::max_value();
    }
}

impl FromColor<LumaA<u16>> for LumaA<u8> {
    fn from_color(&mut self, other: &LumaA<u16>) {
        let la8 = self.channels_mut();
        let gray = other.channels()[0];
        let alpha = other.channels()[1];
        la8[0] = downcast_channel(gray);
        la8[1] = downcast_channel(alpha);
    }
}

impl FromColor<LumaA<u8>> for LumaA<u16> {
    fn from_color(&mut self, other: &LumaA<u8>) {
        let la8 = self.channels_mut();
        let gray = other.channels()[0];
        let alpha = other.channels()[1];
        la8[0] = upcast_channel(gray);
        la8[1] = upcast_channel(alpha);
    }
}


// `FromColor` for RGBA

impl<T: Primitive + 'static> FromColor<Rgb<T>> for Rgba<T> {
    fn from_color(&mut self, other: &Rgb<T>) {
        let rgba = self.channels_mut();
        let rgb = other.channels();
        rgba[0] = rgb[0];
        rgba[1] = rgb[1];
        rgba[2] = rgb[2];
        rgba[3] = T::max_value();
    }
}

impl<T: Primitive + 'static> FromColor<Bgr<T>> for Rgba<T> {
    fn from_color(&mut self, other: &Bgr<T>) {
        let rgba = self.channels_mut();
        let bgr = other.channels();
        rgba[0] = bgr[2];
        rgba[1] = bgr[1];
        rgba[2] = bgr[0];
        rgba[3] = T::max_value();
    }
}

impl<T: Primitive + 'static> FromColor<Bgra<T>> for Rgba<T> {
    fn from_color(&mut self, other: &Bgra<T>) {
        let rgba = self.channels_mut();
        let bgra = other.channels();
        rgba[0] = bgra[2];
        rgba[1] = bgra[1];
        rgba[2] = bgra[0];
        rgba[3] = bgra[3];
    }
}

impl<T: Primitive + 'static> FromColor<LumaA<T>> for Rgba<T> {
    fn from_color(&mut self, other: &LumaA<T>) {
        let rgba = self.channels_mut();
        let gray = other.channels();
        rgba[0] = gray[0];
        rgba[1] = gray[0];
        rgba[2] = gray[0];
        rgba[3] = gray[1];
    }
}

impl<T: Primitive + 'static> FromColor<Luma<T>> for Rgba<T> {
    fn from_color(&mut self, gray: &Luma<T>) {
        let rgba = self.channels_mut();
        let gray = gray.channels()[0];
        rgba[0] = gray;
        rgba[1] = gray;
        rgba[2] = gray;
        rgba[3] = T::max_value();
    }
}

impl FromColor<Rgba<u16>> for Rgba<u8> {
    fn from_color(&mut self, other: &Rgba<u16>) {
        let rgba = self.channels_mut();
        let rgba16 = other.channels();
        rgba[0] = downcast_channel(rgba16[0]);
        rgba[1] = downcast_channel(rgba16[1]);
        rgba[2] = downcast_channel(rgba16[2]);
        rgba[3] = downcast_channel(rgba16[3]);
    }
}

impl FromColor<Rgba<u8>> for Rgba<u16> {
    fn from_color(&mut self, other: &Rgba<u8>) {
        let rgba = self.channels_mut();
        let rgba8 = other.channels();
        rgba[0] = upcast_channel(rgba8[0]);
        rgba[1] = upcast_channel(rgba8[1]);
        rgba[2] = upcast_channel(rgba8[2]);
        rgba[3] = upcast_channel(rgba8[3]);
    }
}


// `FromColor` for BGRA

impl<T: Primitive + 'static> FromColor<Rgb<T>> for Bgra<T> {
    fn from_color(&mut self, other: &Rgb<T>) {
        let bgra = self.channels_mut();
        let rgb = other.channels();
        bgra[0] = rgb[2];
        bgra[1] = rgb[1];
        bgra[2] = rgb[0];
        bgra[3] = T::max_value();
    }
}

impl<T: Primitive + 'static> FromColor<Bgr<T>> for Bgra<T> {
    fn from_color(&mut self, other: &Bgr<T>) {
        let bgra = self.channels_mut();
        let bgr = other.channels();
        bgra[0] = bgr[0];
        bgra[1] = bgr[1];
        bgra[2] = bgr[2];
        bgra[3] = T::max_value();
    }
}

impl<T: Primitive + 'static> FromColor<Rgba<T>> for Bgra<T> {
    fn from_color(&mut self, other: &Rgba<T>) {
        let bgra = self.channels_mut();
        let rgba = other.channels();
        bgra[2] = rgba[0];
        bgra[1] = rgba[1];
        bgra[0] = rgba[2];
        bgra[3] = rgba[3];
    }
}

impl<T: Primitive + 'static> FromColor<LumaA<T>> for Bgra<T> {
    fn from_color(&mut self, other: &LumaA<T>) {
        let bgra = self.channels_mut();
        let gray = other.channels();
        bgra[0] = gray[0];
        bgra[1] = gray[0];
        bgra[2] = gray[0];
        bgra[3] = gray[1];
    }
}

impl<T: Primitive + 'static> FromColor<Luma<T>> for Bgra<T> {
    fn from_color(&mut self, gray: &Luma<T>) {
        let bgra = self.channels_mut();
        let gray = gray.channels()[0];
        bgra[0] = gray;
        bgra[1] = gray;
        bgra[2] = gray;
        bgra[3] = T::max_value();
    }
}


// `FromColor` for RGB

impl<T: Primitive + 'static> FromColor<Rgba<T>> for Rgb<T> {
    fn from_color(&mut self, other: &Rgba<T>) {
        let rgb = self.channels_mut();
        let rgba = other.channels();
        rgb[0] = rgba[0];
        rgb[1] = rgba[1];
        rgb[2] = rgba[2];
    }
}

impl<T: Primitive + 'static> FromColor<Bgra<T>> for Rgb<T> {
    fn from_color(&mut self, other: &Bgra<T>) {
        let rgb = self.channels_mut();
        let bgra = other.channels();
        rgb[0] = bgra[2];
        rgb[1] = bgra[1];
        rgb[2] = bgra[0];
    }
}

impl<T: Primitive + 'static> FromColor<Bgr<T>> for Rgb<T> {
    fn from_color(&mut self, other: &Bgr<T>) {
        let rgb = self.channels_mut();
        let bgr = other.channels();
        rgb[0] = bgr[2];
        rgb[1] = bgr[1];
        rgb[2] = bgr[0];
    }
}

impl<T: Primitive + 'static> FromColor<LumaA<T>> for Rgb<T> {
    fn from_color(&mut self, other: &LumaA<T>) {
        let rgb = self.channels_mut();
        let gray = other.channels()[0];
        rgb[0] = gray;
        rgb[1] = gray;
        rgb[2] = gray;
    }
}

impl<T: Primitive + 'static> FromColor<Luma<T>> for Rgb<T> {
    fn from_color(&mut self, gray: &Luma<T>) {
        let rgb = self.channels_mut();
        let gray = gray.channels()[0];
        rgb[0] = gray;
        rgb[1] = gray;
        rgb[2] = gray;
    }
}

impl FromColor<Rgb<u16>> for Rgb<u8> {
    fn from_color(&mut self, other: &Rgb<u16>) {
        for (c8, &c16) in self.channels_mut().iter_mut().zip(other.channels()) {
            *c8 = downcast_channel(c16);
        }
    }
}

impl FromColor<Rgb<u8>> for Rgb<u16> {
    fn from_color(&mut self, other: &Rgb<u8>) {
        for (c8, &c16) in self.channels_mut().iter_mut().zip(other.channels()) {
            *c8 = upcast_channel(c16);
        }
    }
}


/// `FromColor` for BGR

impl<T: Primitive + 'static> FromColor<Rgba<T>> for Bgr<T> {
    fn from_color(&mut self, other: &Rgba<T>) {
        let bgr = self.channels_mut();
        let rgba = other.channels();
        bgr[0] = rgba[2];
        bgr[1] = rgba[1];
        bgr[2] = rgba[0];
    }
}

impl<T: Primitive + 'static> FromColor<Rgb<T>> for Bgr<T> {
    fn from_color(&mut self, other: &Rgb<T>) {
        let bgr = self.channels_mut();
        let rgb = other.channels();
        bgr[0] = rgb[2];
        bgr[1] = rgb[1];
        bgr[2] = rgb[0];
    }
}


impl<T: Primitive + 'static> FromColor<Bgra<T>> for Bgr<T> {
    fn from_color(&mut self, other: &Bgra<T>) {
        let bgr = self.channels_mut();
        let bgra = other.channels();
        bgr[0] = bgra[0];
        bgr[1] = bgra[1];
        bgr[2] = bgra[2];
    }
}

impl<T: Primitive + 'static> FromColor<LumaA<T>> for Bgr<T> {
    fn from_color(&mut self, other: &LumaA<T>) {
        let bgr = self.channels_mut();
        let gray = other.channels()[0];
        bgr[0] = gray;
        bgr[1] = gray;
        bgr[2] = gray;
    }
}

impl<T: Primitive + 'static> FromColor<Luma<T>> for Bgr<T> {
    fn from_color(&mut self, gray: &Luma<T>) {
        let bgr = self.channels_mut();
        let gray = gray.channels()[0];
        bgr[0] = gray;
        bgr[1] = gray;
        bgr[2] = gray;
    }
}

macro_rules! downcast_bit_depth_early {
    ($src:ident, $intermediate:ident, $dst:ident) => {
        impl FromColor<$src<u16>> for $dst<u8> {
            fn from_color(&mut self, other: &$src<u16>) {
                let mut intermediate: $intermediate<u8> = $intermediate([Zero::zero(); <$intermediate<u8> as Pixel>::CHANNEL_COUNT as usize]);
                intermediate.from_color(other);
                self.from_color(&intermediate);
            }
        }
    };
}


// Downcasts
// LumaA
downcast_bit_depth_early!(Luma, Luma, LumaA);
downcast_bit_depth_early!(Rgb, Rgb, LumaA);
downcast_bit_depth_early!(Rgba, Rgba, LumaA);
// Rgb
downcast_bit_depth_early!(Luma, Luma, Rgb);
downcast_bit_depth_early!(LumaA, LumaA, Rgb);
downcast_bit_depth_early!(Rgba, Rgba, Rgb);
// Rgba
downcast_bit_depth_early!(Luma, Luma, Rgba);
downcast_bit_depth_early!(LumaA, LumaA, Rgba);
downcast_bit_depth_early!(Rgb, Rgb, Rgba);
// Bgr
downcast_bit_depth_early!(Luma, Luma, Bgr);
downcast_bit_depth_early!(LumaA, LumaA, Bgr);
downcast_bit_depth_early!(Rgb, Rgb, Bgr);
downcast_bit_depth_early!(Rgba, Rgba, Bgr);
// Bgra
downcast_bit_depth_early!(Luma, Luma, Bgra);
downcast_bit_depth_early!(LumaA, LumaA, Bgra);
downcast_bit_depth_early!(Rgb, Rgb, Bgra);
downcast_bit_depth_early!(Rgba, Rgba, Bgra);


/// Blends a color inter another one
pub(crate) trait Blend {
    /// Blends a color in-place.
    fn blend(&mut self, other: &Self);
}

impl<T: Primitive> Blend for LumaA<T> {
    fn blend(&mut self, other: &LumaA<T>) {
        let max_t = T::max_value();
        let max_t = max_t.to_f32().unwrap();
        let (bg_luma, bg_a) = (self.0[0], self.0[1]);
        let (fg_luma, fg_a) = (other.0[0], other.0[1]);

        let (bg_luma, bg_a) = (
            bg_luma.to_f32().unwrap() / max_t,
            bg_a.to_f32().unwrap() / max_t,
        );
        let (fg_luma, fg_a) = (
            fg_luma.to_f32().unwrap() / max_t,
            fg_a.to_f32().unwrap() / max_t,
        );

        let alpha_final = bg_a + fg_a - bg_a * fg_a;
        if alpha_final == 0.0 {
            return;
        };
        let bg_luma_a = bg_luma * bg_a;
        let fg_luma_a = fg_luma * fg_a;

        let out_luma_a = fg_luma_a + bg_luma_a * (1.0 - fg_a);
        let out_luma = out_luma_a / alpha_final;

        *self = LumaA([
            NumCast::from(max_t * out_luma).unwrap(),
            NumCast::from(max_t * alpha_final).unwrap(),
        ])
    }
}

impl<T: Primitive> Blend for Luma<T> {
    fn blend(&mut self, other: &Luma<T>) {
        *self = *other
    }
}

impl<T: Primitive> Blend for Rgba<T> {
    fn blend(&mut self, other: &Rgba<T>) {
        // http://stackoverflow.com/questions/7438263/alpha-compositing-algorithm-blend-modes#answer-11163848

        // First, as we don't know what type our pixel is, we have to convert to floats between 0.0 and 1.0
        let max_t = T::max_value();
        let max_t = max_t.to_f32().unwrap();
        let (bg_r, bg_g, bg_b, bg_a) = (self.0[0], self.0[1], self.0[2], self.0[3]);
        let (fg_r, fg_g, fg_b, fg_a) = (other.0[0], other.0[1], other.0[2], other.0[3]);
        let (bg_r, bg_g, bg_b, bg_a) = (
            bg_r.to_f32().unwrap() / max_t,
            bg_g.to_f32().unwrap() / max_t,
            bg_b.to_f32().unwrap() / max_t,
            bg_a.to_f32().unwrap() / max_t,
        );
        let (fg_r, fg_g, fg_b, fg_a) = (
            fg_r.to_f32().unwrap() / max_t,
            fg_g.to_f32().unwrap() / max_t,
            fg_b.to_f32().unwrap() / max_t,
            fg_a.to_f32().unwrap() / max_t,
        );

        // Work out what the final alpha level will be
        let alpha_final = bg_a + fg_a - bg_a * fg_a;
        if alpha_final == 0.0 {
            return;
        };

        // We premultiply our channels by their alpha, as this makes it easier to calculate
        let (bg_r_a, bg_g_a, bg_b_a) = (bg_r * bg_a, bg_g * bg_a, bg_b * bg_a);
        let (fg_r_a, fg_g_a, fg_b_a) = (fg_r * fg_a, fg_g * fg_a, fg_b * fg_a);

        // Standard formula for src-over alpha compositing
        let (out_r_a, out_g_a, out_b_a) = (
            fg_r_a + bg_r_a * (1.0 - fg_a),
            fg_g_a + bg_g_a * (1.0 - fg_a),
            fg_b_a + bg_b_a * (1.0 - fg_a),
        );

        // Unmultiply the channels by our resultant alpha channel
        let (out_r, out_g, out_b) = (
            out_r_a / alpha_final,
            out_g_a / alpha_final,
            out_b_a / alpha_final,
        );

        // Cast back to our initial type on return
        *self = Rgba([
            NumCast::from(max_t * out_r).unwrap(),
            NumCast::from(max_t * out_g).unwrap(),
            NumCast::from(max_t * out_b).unwrap(),
            NumCast::from(max_t * alpha_final).unwrap(),
        ])
    }
}



impl<T: Primitive> Blend for Bgra<T> {
    fn blend(&mut self, other: &Bgra<T>) {
        // http://stackoverflow.com/questions/7438263/alpha-compositing-algorithm-blend-modes#answer-11163848

        // First, as we don't know what type our pixel is, we have to convert to floats between 0.0 and 1.0
        let max_t = T::max_value();
        let max_t = max_t.to_f32().unwrap();
        let (bg_r, bg_g, bg_b, bg_a) = (self.0[2], self.0[1], self.0[0], self.0[3]);
        let (fg_r, fg_g, fg_b, fg_a) = (other.0[2], other.0[1], other.0[0], other.0[3]);
        let (bg_r, bg_g, bg_b, bg_a) = (
            bg_r.to_f32().unwrap() / max_t,
            bg_g.to_f32().unwrap() / max_t,
            bg_b.to_f32().unwrap() / max_t,
            bg_a.to_f32().unwrap() / max_t,
        );
        let (fg_r, fg_g, fg_b, fg_a) = (
            fg_r.to_f32().unwrap() / max_t,
            fg_g.to_f32().unwrap() / max_t,
            fg_b.to_f32().unwrap() / max_t,
            fg_a.to_f32().unwrap() / max_t,
        );

        // Work out what the final alpha level will be
        let alpha_final = bg_a + fg_a - bg_a * fg_a;
        if alpha_final == 0.0 {
            return;
        };

        // We premultiply our channels by their alpha, as this makes it easier to calculate
        let (bg_r_a, bg_g_a, bg_b_a) = (bg_r * bg_a, bg_g * bg_a, bg_b * bg_a);
        let (fg_r_a, fg_g_a, fg_b_a) = (fg_r * fg_a, fg_g * fg_a, fg_b * fg_a);

        // Standard formula for src-over alpha compositing
        let (out_r_a, out_g_a, out_b_a) = (
            fg_r_a + bg_r_a * (1.0 - fg_a),
            fg_g_a + bg_g_a * (1.0 - fg_a),
            fg_b_a + bg_b_a * (1.0 - fg_a),
        );

        // Unmultiply the channels by our resultant alpha channel
        let (out_r, out_g, out_b) = (
            out_r_a / alpha_final,
            out_g_a / alpha_final,
            out_b_a / alpha_final,
        );

        // Cast back to our initial type on return
        *self = Bgra([
            NumCast::from(max_t * out_b).unwrap(),
            NumCast::from(max_t * out_g).unwrap(),
            NumCast::from(max_t * out_r).unwrap(),
            NumCast::from(max_t * alpha_final).unwrap(),
        ])
    }
}

impl<T: Primitive> Blend for Rgb<T> {
    fn blend(&mut self, other: &Rgb<T>) {
        *self = *other
    }
}

impl<T: Primitive> Blend for Bgr<T> {
    fn blend(&mut self, other: &Bgr<T>) {
        *self = *other
    }
}


/// Invert a color
pub(crate) trait Invert {
    /// Inverts a color in-place.
    fn invert(&mut self);
}

impl<T: Primitive> Invert for LumaA<T> {
    fn invert(&mut self) {
        let l = self.0;
        let max = T::max_value();

        *self = LumaA([max - l[0], l[1]])
    }
}

impl<T: Primitive> Invert for Luma<T> {
    fn invert(&mut self) {
        let l = self.0;

        let max = T::max_value();
        let l1 = max - l[0];

        *self = Luma([l1])
    }
}

impl<T: Primitive> Invert for Rgba<T> {
    fn invert(&mut self) {
        let rgba = self.0;

        let max = T::max_value();

        *self = Rgba([max - rgba[0], max - rgba[1], max - rgba[2], rgba[3]])
    }
}


impl<T: Primitive> Invert for Bgra<T> {
    fn invert(&mut self) {
        let bgra = self.0;

        let max = T::max_value();

        *self = Bgra([max - bgra[2], max - bgra[1], max - bgra[0], bgra[3]])
    }
}


impl<T: Primitive> Invert for Rgb<T> {
    fn invert(&mut self) {
        let rgb = self.0;

        let max = T::max_value();

        let r1 = max - rgb[0];
        let g1 = max - rgb[1];
        let b1 = max - rgb[2];

        *self = Rgb([r1, g1, b1])
    }
}

impl<T: Primitive> Invert for Bgr<T> {
    fn invert(&mut self) {
        let bgr = self.0;

        let max = T::max_value();

        let r1 = max - bgr[2];
        let g1 = max - bgr[1];
        let b1 = max - bgr[0];

        *self = Bgr([b1, g1, r1])
    }
}

#[cfg(test)]
mod tests {
    use super::{Luma, LumaA, Pixel, Rgb, Rgba, Bgr, Bgra};

    #[test]
    fn test_apply_with_alpha_rgba() {
        let mut rgba = Rgba([0, 0, 0, 0]);
        rgba.apply_with_alpha(|s| s, |_| 0xFF);
        assert_eq!(rgba, Rgba([0, 0, 0, 0xFF]));
    }

    #[test]
    fn test_apply_with_alpha_bgra() {
        let mut bgra = Bgra([0, 0, 0, 0]);
        bgra.apply_with_alpha(|s| s, |_| 0xFF);
        assert_eq!(bgra, Bgra([0, 0, 0, 0xFF]));
    }

    #[test]
    fn test_apply_with_alpha_rgb() {
        let mut rgb = Rgb([0, 0, 0]);
        rgb.apply_with_alpha(|s| s, |_| panic!("bug"));
        assert_eq!(rgb, Rgb([0, 0, 0]));
    }

    #[test]
    fn test_apply_with_alpha_bgr() {
        let mut bgr = Bgr([0, 0, 0]);
        bgr.apply_with_alpha(|s| s, |_| panic!("bug"));
        assert_eq!(bgr, Bgr([0, 0, 0]));
    }


    #[test]
    fn test_map_with_alpha_rgba() {
        let rgba = Rgba([0, 0, 0, 0]).map_with_alpha(|s| s, |_| 0xFF);
        assert_eq!(rgba, Rgba([0, 0, 0, 0xFF]));
    }

    #[test]
    fn test_map_with_alpha_rgb() {
        let rgb = Rgb([0, 0, 0]).map_with_alpha(|s| s, |_| panic!("bug"));
        assert_eq!(rgb, Rgb([0, 0, 0]));
    }

    #[test]
    fn test_map_with_alpha_bgr() {
        let bgr = Bgr([0, 0, 0]).map_with_alpha(|s| s, |_| panic!("bug"));
        assert_eq!(bgr, Bgr([0, 0, 0]));
    }


    #[test]
    fn test_map_with_alpha_bgra() {
        let bgra = Bgra([0, 0, 0, 0]).map_with_alpha(|s| s, |_| 0xFF);
        assert_eq!(bgra, Bgra([0, 0, 0, 0xFF]));
    }

    #[test]
    fn test_blend_luma_alpha() {
        let ref mut a = LumaA([255 as u8, 255]);
        let b = LumaA([255 as u8, 255]);
        a.blend(&b);
        assert_eq!(a.0[0], 255);
        assert_eq!(a.0[1], 255);

        let ref mut a = LumaA([255 as u8, 0]);
        let b = LumaA([255 as u8, 255]);
        a.blend(&b);
        assert_eq!(a.0[0], 255);
        assert_eq!(a.0[1], 255);

        let ref mut a = LumaA([255 as u8, 255]);
        let b = LumaA([255 as u8, 0]);
        a.blend(&b);
        assert_eq!(a.0[0], 255);
        assert_eq!(a.0[1], 255);

        let ref mut a = LumaA([255 as u8, 0]);
        let b = LumaA([255 as u8, 0]);
        a.blend(&b);
        assert_eq!(a.0[0], 255);
        assert_eq!(a.0[1], 0);
    }

    #[test]
    fn test_blend_rgba() {
        let ref mut a = Rgba([255 as u8, 255, 255, 255]);
        let b = Rgba([255 as u8, 255, 255, 255]);
        a.blend(&b);
        assert_eq!(a.0, [255, 255, 255, 255]);

        let ref mut a = Rgba([255 as u8, 255, 255, 0]);
        let b = Rgba([255 as u8, 255, 255, 255]);
        a.blend(&b);
        assert_eq!(a.0, [255, 255, 255, 255]);

        let ref mut a = Rgba([255 as u8, 255, 255, 255]);
        let b = Rgba([255 as u8, 255, 255, 0]);
        a.blend(&b);
        assert_eq!(a.0, [255, 255, 255, 255]);

        let ref mut a = Rgba([255 as u8, 255, 255, 0]);
        let b = Rgba([255 as u8, 255, 255, 0]);
        a.blend(&b);
        assert_eq!(a.0, [255, 255, 255, 0]);
    }

    #[test]
    fn test_apply_without_alpha_rgba() {
        let mut rgba = Rgba([0, 0, 0, 0]);
        rgba.apply_without_alpha(|s| s + 1);
        assert_eq!(rgba, Rgba([1, 1, 1, 0]));
    }

    #[test]
    fn test_apply_without_alpha_bgra() {
        let mut bgra = Bgra([0, 0, 0, 0]);
        bgra.apply_without_alpha(|s| s + 1);
        assert_eq!(bgra, Bgra([1, 1, 1, 0]));
    }

    #[test]
    fn test_apply_without_alpha_rgb() {
        let mut rgb = Rgb([0, 0, 0]);
        rgb.apply_without_alpha(|s| s + 1);
        assert_eq!(rgb, Rgb([1, 1, 1]));
    }

    #[test]
    fn test_apply_without_alpha_bgr() {
        let mut bgr = Bgr([0, 0, 0]);
        bgr.apply_without_alpha(|s| s + 1);
        assert_eq!(bgr, Bgr([1, 1, 1]));
    }

    #[test]
    fn test_map_without_alpha_rgba() {
        let rgba = Rgba([0, 0, 0, 0]).map_without_alpha(|s| s + 1);
        assert_eq!(rgba, Rgba([1, 1, 1, 0]));
    }

    #[test]
    fn test_map_without_alpha_rgb() {
        let rgb = Rgb([0, 0, 0]).map_without_alpha(|s| s + 1);
        assert_eq!(rgb, Rgb([1, 1, 1]));
    }

    #[test]
    fn test_map_without_alpha_bgr() {
        let bgr = Bgr([0, 0, 0]).map_without_alpha(|s| s + 1);
        assert_eq!(bgr, Bgr([1, 1, 1]));
    }

    #[test]
    fn test_map_without_alpha_bgra() {
        let bgra = Bgra([0, 0, 0, 0]).map_without_alpha(|s| s + 1);
        assert_eq!(bgra, Bgra([1, 1, 1, 0]));
    }

    macro_rules! test_lossless_conversion {
        ($a:ty, $b:ty, $c:ty) => {
            let a: $a = [<$a as Pixel>::Subpixel::max_value() >> 2; <$a as Pixel>::CHANNEL_COUNT as usize].into();
            let b: $b = a.into_color();
            let c: $c = b.into_color();
            assert_eq!(a.channels(), c.channels());
        };
    }

    #[test]
    fn test_lossless_conversions() {
        use super::IntoColor;

        test_lossless_conversion!(Bgr<u8>, Rgba<u8>, Bgr<u8>);
        test_lossless_conversion!(Bgra<u8>, Rgba<u8>, Bgra<u8>);
        test_lossless_conversion!(Luma<u8>, Luma<u16>, Luma<u8>);
        test_lossless_conversion!(LumaA<u8>, LumaA<u16>, LumaA<u8>);
        test_lossless_conversion!(Rgb<u8>, Rgb<u16>, Rgb<u8>);
        test_lossless_conversion!(Rgba<u8>, Rgba<u16>, Rgba<u8>);
    }
}<|MERGE_RESOLUTION|>--- conflicted
+++ resolved
@@ -181,12 +181,8 @@
 
     const COLOR_MODEL: &'static str = $interpretation;
 
-<<<<<<< HEAD
     const COLOR_TYPE: ColorType =
         [$color_type_u8, $color_type_u16][(std::mem::size_of::<T>() > 1) as usize];
-=======
-    const COLOR_TYPE: ColorType = ColorType::$color_type(mem::size_of::<T>() as u8 * 8);
->>>>>>> cf0cb54e
 
     #[inline(always)]
     fn channels(&self) -> &[T] {
